//! A library to parse and load configuration files.
//!
//! This library parses and loads configuration files in much the same way as C/C++'s
//! [libconfig](http://www.hyperrealm.com/libconfig/). At this time, it can only read and load
//! configurations, but future plans include a much richer user API to allow other forms of
//! interaction, such as manipulating values, writing the current configuration to a file, etc.
//!
//! # Getting started
//!
//! ```
//! use config::{Config, Lookup};
//! use std::str::FromStr;
//!
//! let raw = "my_config: {
//!     name = \"My Configuration\";
//!     max_items = 32;
//!     is_cool = Yes;
//! };";
//!
//! let cfg = Config::from_str(raw)
//!                  .unwrap();
//!
//! assert_eq!(cfg.lookup_boolean("my_config.is_cool").unwrap(), true);
//! ```
//!
//! # Configuration
//!
//! A configuration file consists of a group of settings. A setting is a key/value pair, where the
//! key is a string of the form `[a-zA-Z][-a-zA-Z0-9_]*`, and the value is anything represented by
//! `types::Value`. In a configuration file, setting/value pairs are written as
//! `setting_name = value;`. Possible values include primitive integer and floating point types,
//! strings, arrays, lists, etc.
//!
//! The library provides a bunch of methods to read the configuration data in the `reader` module.
//! The possibilities include reading from a string, from a file, or from anything that implements
//! the `Read` trait.
//!
//! As of now, every reader will first attempt to read the whole configuration into memory,
//! and only begins parsing once everything was read.
//!
//! In case of error, the parser returns a `config::error`.
//! On success, the parser returns a `Config`, which can then be used to browse the loaded data.
//!
//! Browsing is typically done with the `lookup_*` methods implemented by `Config`. The `lookup`
//! methods work with *paths*. Essentially, a path unambiguously describes the location of
//! a setting.
//!
//! For example, consider this input configuration file:
//!
//! ```ignore
//! title = "My HTTP server";
//! listen_ports = [ 80, 443 ];
//! misc = {
//!     owner = "Chuck Norris";
//!     location = "CA";
//!     contact = {
//!         phone = "415-256-9999";
//!         // This is an array. Arrays start with `[` and end with `]`
//!         // Arrays are homogeneous and can only hold scalar data types.
//!         // See types::ScalarValue for further information
//!         emails = ["chuck@norris.com", "chuck.norris@gmail.com"];
//!     };
//! };
//! ```
//!
//! At the top level, we have 3 settings: `title`, `listen_ports` and `misc`. `misc` is itself a
//! group of settings. Each value in this configuration is reachable by a unique path of settings
//! to follow. Each setting in a path is separated by `.`
//!
//! **Example**: The path `misc.contact.phone` identifies the setting with value `415-256-9999`.
//!
//! Array and list types are indexed using `[i]` in a path.
//!
//! **Example**: The path `listen_ports.[1]` identifies the setting with value `443`.
//!
//! **Example**: The path `misc.contact.emails.[0]` identifies the setting with value
//! `chuck@norris.com`
//!
//! Lists, as opposed to arrays, are heterogeneous and can store any data type, including other
//! lists. Here's a setting consisting of a heterogeneous list:
//!
//! ```ignore
//! // This is a list. Lists start with `(` and end with `)`
//! // Lists are heterogeneous and can store any data type, including other lists
//! a_setting = ("a string", // The first element is a string
//!              ((1, 2, 3)), // The 2nd element is a list storing a list of 3 integers
//!              misc = { x = 4; y = 3; } // 3rd element: a group
//!             );
//! ```
//!
//! Here are some valid paths for this example:
//!
//! `a_setting.[0]` - returns the string `a string`
//!
//! `a_setting.[1].[0].[2]` - returns the integer `3`
//!
//! `a_setting.[2].misc.x` - returns the integer `4`
//!
//! Adjacent string literals separated by whitespace, newlines and / or comments are automatically
//! concatenated.
//!
//! **Example**:
//!
//! ```ignore
//! "a"/* a comment */" string"    " liter"
//!
//! // This is a commment
//!
//!    "al"
//! ```
//!
//! is equivalent to:
//!
//! ```ignore
//! "a string literal"
//! ```
//!
//! See the integration tests (in the `tests/` directory) for sample use cases and more complex
//! examples.
//!
//! # Environment variables
//!
//! The crate has an ability to inject environment variables into the configuration file. That
<<<<<<< HEAD
//! becomes possible using special syntax:
//!
//!  * `$"SOME_ENV_VAR_NAME"::str` to inject the environment variables `SOME_ENV_VAR_NAME` as the
//!    string value. No additiocal changes are made ot the value.
//!  * `$"SOME_ENV_VAR_NAME"::bool` to inject the environment variable `SOME_ENV_VAR_NAME` as the
//!    boolean value. The value `true` or `yes` or `on` or `1` are converted into `true` otherwise
//!    into `false`.
//!  * `$"SOME_ENV_VAR_NAME"::int` to inject the environment variable `SOME_ENV_VAR_NAME` as the
//!    integer value. The successfully parsed value is injected as `i32` or `i64`, depending on the
//!    format, otherwise `0i32` is injected.
//!  * `$"SOME_ENV_VAR_NAME"::flt` to inject the environment variable `SOME_ENV_VAR_NAME` as the
//!    floating value. The successfully parsed value is injected as `f32` or `f64`, depending on
//!    the format, otherwise `0f32` is injected.
//!  * `$"SOME_ENV_VAR_NAME"::auto` or `$"SOME_ENV_VAR_NAME"` to inject the environment variable
//!     `SOME_ENV_VAR_NAME`
//!    and resolve the type automatically. Rules of the type auto-resolution:
//!    - If the value is *True* or *Yes* or *On* then the result type is `boolean True`;
//!    - If the value is *False* or *No* or *Off* then the result type is `boolean False`;
//!    - If the value is floating then the result type is `floating`;
//!    - If the value is integer then the result type is `integer`;
//!    - Otherwise the result is `string` value.
//!
//! **Example**:
=======
//! becomes possible using special syntax:  
//!
//!  * `$"SOME_ENV_VAR_NAME"::str` to inject the environment variables `SOME_ENV_VAR_NAME` as the string value.
//!    No additiocal changes are made ot the value.
//!  * `$"SOME_ENV_VAR_NAME"::bool` to inject the environment variable `SOME_ENV_VAR_NAME` as the boolean value.
//!    The value `true` or `yes` or `on` or `1` are converted into `true` otherwise into `false`.  
//!  * `$"SOME_ENV_VAR_NAME"::int` to inject the environment variable `SOME_ENV_VAR_NAME` as the integer value.
//!    The successfully parsed value is injected as `i32` or `i64`, depending on the format, otherwise `0i32` is injected.  
//!  * `$"SOME_ENV_VAR_NAME"::flt` to inject the environment variable `SOME_ENV_VAR_NAME` as the floating value.
//!    The successfully parsed value is injected as `f32` or `f64`, depending on the format, otherwise `0f32` is injected.  
//!  * `$"SOME_ENV_VAR_NAME"::auto` or `$"SOME_ENV_VAR_NAME"` to inject the environment variable `SOME_ENV_VAR_NAME`
//!    and resolve the type automatically. Rules of the type auto-resolution:  
//!    - If the value is *True* or *Yes* or *On* then the result type is `boolean True`;  
//!    - If the value is *False* or *No* or *Off* then the result type is `boolean False`;  
//!    - If the value is floating then the result type is `floating`;  
//!    - If the value is integer then the result type is `integer`;  
//!    - Otherwise the result is `string` value.  
//!
//!
//!  Additionally, For each type of injected environment variable, a default value to be used if
//!  specified the environment variable is not set. Syntax for default values is as follows:
//!
//!  * `$"SOME_ENV_VAR_NAME"::str("default")`
//!  * `$"SOME_ENV_VAR_NAME"::bool(true)`
//!  * `$"SOME_ENV_VAR_NAME"::flt(32.456)`
//!  * `$"SOME_ENV_VAR_NAME"::auto("Value")`
//!  * `$"SOME_ENV_VAR_NAME"::("Value")` - Equivalent to `$"SOME_ENV_VAR_NAME"::auto("Value")`
//!
//!**Example**:
>>>>>>> 7cb76c44
//!
//! ```ignore
//! #!/bin/sh
//! export LOG_LEVEL=debug
//! ```
//!
//! ```ignore
//! // Configuration file
//! log = {
//!       // Inject (use) the value of the environment variable LOG_LEVEL
//!       level = $"LOG_LEVEL"::str;
//! }
//! ```
//!
//! # Grammar
//!
//! This section describes the configuration input format. The starting rule is `conf`.
//!
//! ```text
//! conf -> __ settings_list __
//!
//! settings_list -> // empty
//!                | setting settings_list
//! setting -> __ name __ (":"|"=") __ value __ ";" __
//!
//! name -> [a-zA-Z][-a-zA-Z0-9_]*
//!
//! value -> scalar_value
//!        | array_value
//!        | list_value
//!        | group_value
//!
//! scalar_value -> boolean_scalar_value
//!               | floating64_scalar_value
//!               | floating32_scalar_value
//!               | integer64_scalar_value
//!               | integer32_scalar_value
//!               | str_scalar_value
//!               | auto_env_scalar_value
//!
//! boolean_scalar_value -> boolean_local_value
//!                       | boolean_env_value
//!
//! boolean_local_value -> [Tt][Rr][Uu][Ee]
//!                       | [Yy][Ee][Ss]
//!                       | [Oo][Nn]
//!                       | [Ff][Aa][Ll][Ss][Ee]
//!                       | [Nn][Oo]
//!                       | [Oo][Ff][Ff]
//!
//! boolean_env_value -> $"ENV_VAR_NAME"::bool
//!                    | $"ENV_VAR_NAME"::bool(boolean_local_value)
//!
//! floating64_scalar_value -> floating64_local_value
//!                          | floating64_env_value
//!
//! floating64_local_value -> [+-]?([0-9]+\.[0-9]*|\.[0-9]+)([eE][+-]?[0-9]+)?"L"
//!
//! floating64_env_value -> $"ENV_VAR_NAME"::flt
//!                       | $"ENV_VAR_NAME"::flt(floating64_local_value)
//!
//! floating32_scalar_value -> floating32_local_value
//!                          | floating32_env_value
//!
//! floating32_local_value -> [+-]?([0-9]+\.[0-9]*|\.[0-9]+)([eE][+-]?[0-9]+)?
//!
//! floating32_env_value -> $"ENV_VAR_NAME"::flt
//!                       | $"ENV_VAR_NAME"::flt(floating32_local_value)
//!
//! integer32_scalar_value -> integer32_local_value
//!                         | integer32_env_value
//!
//! integer32_local_value -> [+-]?[0-9]+
//!
//! integer32_env_value -> $"ENV_VAR_NAME"::int
//!                      | $"ENV_VAR_NAME"::int(integer32_local_value)
//!
//! integer64_scalar_value -> integer64_local_value
//!                         | integer64_env_value
//!
//! integer64_local_value -> [+-]?[0-9]+"L"
//!
//! integer64_env_value -> $"ENV_VAR_NAME"::int
//!                      | $"ENV_VAR_NAME"::int(integer64_local_value)
//!
//! str_scalar_value -> str_local_value
//!                   | str_env_value
//!
//! str_local_value -> __ str_literal __
//!                   | __ str_literal __ str_scalar_value
//!
//! str_env_value -> $"ENV_VAR_NAME"::str
//!                | $"ENV_VAR_NAME"::str(str_local_value)
//!
//! auto_env_scalar_value -> $"ENV_VAR_NAME"::auto
//!                        | $"ENV_VAR_NAME"
//!                        | $"ENV_VAR_NAME"::auto(auto_local_value)
//!                        | $"ENV_VAR_NAME"::(auto_local_value)
//!
//! auto_local_value -> boolean_local_value
//!                   | floating32_local_value
//!                   | floating64_local_value
//!                   | integer32_local_value
//!                   | integer64_local_value
//!                   | str_local_value
//!
//! str_literal -> "\"" ([^\"\\]|(("\\r"|"\\n"|"\\t"|"\\\""|"\\\\")))* "\""
//!
//! array_value -> "["
//!                (bool_array |
//!                 flt64_array | flt32_array |
//!                 int64_array | int32_array |
//!                 str_array)
//!                "]"
//!              | "[" __ "]"
//!
//! bool_array -> __ boolean_scalar_value __
//!             | __ boolean_scalar_value __ "," __ bool_array
//!
//! flt64_array -> __ floating64_scalar_value __
//!              | __ floating64_scalar_value __ "," __ flt64_array
//!
//! flt32_array -> __ floating32_scalar_value __
//!              | __ floating32_scalar_value __ "," __ flt32_array
//!
//! int64_array -> __ integer64_scalar_value __
//!              | __ integer64_scalar_value __ "," __ int64_array
//!
//! int32_array -> __ integer32_scalar_value __
//!              | __ integer32_scalar_value __ "," __ int32_array
//!
//! str_array -> __ str_scalar_value __
//!            | __ str_scalar_value __ "," __ str_array
//!
//! list_value -> "(" __ ")"
//!             | "(" list_elements ")"
//!
//! list_elements -> __ value __
//!                | __ value __ "," __ list_elements
//!
//! group_value -> "{" settings_list "}"
//!
//! __ -> // empty
//!     | whitespace __
//!     | eol __
//!     | comment __
//!
//! whitespace -> [\s\t]
//!
//! eol -> "\r\n"
//!      | "\n"
//!
//! comment -> single_line_comment
//!          | multi_line_comment
//!
//! single_line_comment -> ("//"|"#")[^\n]*"\n"?
//!
//! multi_line_comment -> "/*"([^*]|"*"[^/])*"*/"
//!
//! ```

#![crate_name = "config"]
#![crate_type = "lib"]
#![warn(missing_docs)]

#[macro_use]
extern crate nom;

mod parser;
mod types;

pub mod error;
pub use self::types::*;<|MERGE_RESOLUTION|>--- conflicted
+++ resolved
@@ -121,7 +121,6 @@
 //! # Environment variables
 //!
 //! The crate has an ability to inject environment variables into the configuration file. That
-<<<<<<< HEAD
 //! becomes possible using special syntax:
 //!
 //!  * `$"SOME_ENV_VAR_NAME"::str` to inject the environment variables `SOME_ENV_VAR_NAME` as the
@@ -144,27 +143,6 @@
 //!    - If the value is integer then the result type is `integer`;
 //!    - Otherwise the result is `string` value.
 //!
-//! **Example**:
-=======
-//! becomes possible using special syntax:  
-//!
-//!  * `$"SOME_ENV_VAR_NAME"::str` to inject the environment variables `SOME_ENV_VAR_NAME` as the string value.
-//!    No additiocal changes are made ot the value.
-//!  * `$"SOME_ENV_VAR_NAME"::bool` to inject the environment variable `SOME_ENV_VAR_NAME` as the boolean value.
-//!    The value `true` or `yes` or `on` or `1` are converted into `true` otherwise into `false`.  
-//!  * `$"SOME_ENV_VAR_NAME"::int` to inject the environment variable `SOME_ENV_VAR_NAME` as the integer value.
-//!    The successfully parsed value is injected as `i32` or `i64`, depending on the format, otherwise `0i32` is injected.  
-//!  * `$"SOME_ENV_VAR_NAME"::flt` to inject the environment variable `SOME_ENV_VAR_NAME` as the floating value.
-//!    The successfully parsed value is injected as `f32` or `f64`, depending on the format, otherwise `0f32` is injected.  
-//!  * `$"SOME_ENV_VAR_NAME"::auto` or `$"SOME_ENV_VAR_NAME"` to inject the environment variable `SOME_ENV_VAR_NAME`
-//!    and resolve the type automatically. Rules of the type auto-resolution:  
-//!    - If the value is *True* or *Yes* or *On* then the result type is `boolean True`;  
-//!    - If the value is *False* or *No* or *Off* then the result type is `boolean False`;  
-//!    - If the value is floating then the result type is `floating`;  
-//!    - If the value is integer then the result type is `integer`;  
-//!    - Otherwise the result is `string` value.  
-//!
-//!
 //!  Additionally, For each type of injected environment variable, a default value to be used if
 //!  specified the environment variable is not set. Syntax for default values is as follows:
 //!
@@ -175,7 +153,6 @@
 //!  * `$"SOME_ENV_VAR_NAME"::("Value")` - Equivalent to `$"SOME_ENV_VAR_NAME"::auto("Value")`
 //!
 //!**Example**:
->>>>>>> 7cb76c44
 //!
 //! ```ignore
 //! #!/bin/sh
